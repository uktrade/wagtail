--- conflicted
+++ resolved
@@ -751,51 +751,6 @@
         }
     }
 
-<<<<<<< HEAD
-    header{
-        padding-top:1.5em;
-        padding-bottom:1.5em;
-
-        .left{
-            float:left;
-            margin-right:0;
-
-            &:first-child{
-                padding-bottom:0;
-                float:left;
-            }
-        }
-        .second{
-            clear:none;
-
-            .right, .left{
-                float:right;
-            }
-        }
-
-        h1.icon:before{
-            display:inline-block;
-        }
-
-        .col3{
-            @include column(3);
-        }
-        .col3.addbutton{
-            width:auto;
-        }
-        .col6{
-            @include column(6);
-        }
-        .col9{
-            @include column(9);
-        }
-        .breadcrumb{
-            margin-left:-($desktop-nice-padding);
-            margin-right:-($desktop-nice-padding);
-        }
-    }
-=======
->>>>>>> 01d059ee
     footer{
         width:80%;
         margin-left:50px;
